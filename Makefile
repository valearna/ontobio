# DOCS
# See https://github.com/pypa/virtualenv/issues/149
pydoc-%:
	python -m pydoc ontobio.ontol

#PACKAGES = prefixcommons scigraph biogolr
PACKAGES = ontobio prefixcommons
subpackage_tests: $(patsubst %,test-%,$(PACKAGES))

test:
	pytest tests/*.py tests/unit/

debug_test:
	pytest -s -vvvv tests/*.py

t-%:
	pytest tests/test_$*.py

foo:
	which pytest

# only run local tests
travis_test:
	pytest tests/test_*local*.py tests/test_*parser*.py tests/test_qc.py tests/test_rdfgen.py tests/test_parse_ids.py tests/test_parse_taxon.py tests/unit/

cleandist:
	rm dist/* || true

TAG = v$(shell python setup.py --version)
<<<<<<< HEAD

=======
>>>>>>> 585f1772
versioning:
	git checkout master
	git add ontobio/__init__.py
	git commit --message="Upgrade to $(TAG)"
	git push origin master
	git tag --annotate $(TAG) -f --message="Upgrade to $(TAG)"
	git push --tags

# TODO: manually increment version in ontobio/__init__.sh, run . bump.sh, then this
USER ?= $(LOGNAME)
release: cleandist versioning
	python setup.py sdist bdist_wheel bdist_egg
	twine upload --repository-url https://upload.pypi.org/legacy/ --username $(USER) dist/*

test_release: cleandist
	python setup.py sdist bdist_wheel bdist_egg
	twine upload --repository-url https://test.pypi.org/legacy/ --username $(USER) dist/*

nb:
	PYTHONPATH=.. jupyter notebook

# Hack: generate marshmallow schema from flaskrest serializers
# used to make assoc_schema.py
mm:
	./bin/flask2marshmallow.pl ../biolink-api/biolink/datamodel/serializers.py<|MERGE_RESOLUTION|>--- conflicted
+++ resolved
@@ -27,10 +27,6 @@
 	rm dist/* || true
 
 TAG = v$(shell python setup.py --version)
-<<<<<<< HEAD
-
-=======
->>>>>>> 585f1772
 versioning:
 	git checkout master
 	git add ontobio/__init__.py
