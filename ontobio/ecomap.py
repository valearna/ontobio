import requests
from contextlib import closing
import logging

from ontobio.util.user_agent import get_user_agent

<<<<<<< HEAD
SHELF_LIFE = datetime.timedelta(days=1)
logger = logging.getLogger(__name__)

=======
>>>>>>> 7ef70317

def get_ecomap_str(url):
    logger.info("Fetching ecomap from {}".format(url))
    with closing(requests.get(url, stream=False, headers={'User-Agent': get_user_agent(modules=[requests], caller_name=__name__)})) as resp:
        # TODO: redirects
        if resp.status_code == 200:
            return resp.text

#E.g.
# IEA	Default	ECO:0000501
# IEA	GO_REF:0000002	ECO:0000256
# IEA	GO_REF:0000003	ECO:0000501

class EcoMap():
    """
    Provides mapping between GO Evidence codes (IDA, IEA, ISS, etc) and ECO classes.

    The mapping is actually between a (code, ref) pair and an eco class
    """

    PURL = 'http://purl.obolibrary.org/obo/eco/gaf-eco-mapping.txt'

    def __init__(self):
        self._mappings = None
    
    def mappings(self):
        if self._mappings is None:
            s = get_ecomap_str(self.PURL)
            self._mappings = self.parse_ecomap_str(s)
        return self._mappings

    def parse_ecomap_str(self, str):
        lines = str.split("\n")
        tups = []
        for line in lines:
            if line.startswith('#'):
                continue
            if line == "":
                continue
            logger.debug("LINE={}".format(line))
            [code, ref, cls] = line.split("\t")
            if ref == 'Default':
                ref = None
            tups.append( (code, ref, cls) )
        return tups
                
    def coderef_to_ecoclass(self, code, reference=None):
        """
        Map a GAF code to an ECO class

        Arguments
        ---------
        code : str
            GAF evidence code, e.g. ISS, IDA
        reference: str
            CURIE for a reference for the evidence instance. E.g. GO_REF:0000001.
            Optional - If provided can give a mapping to a more specific ECO class

        Return
        ------
        str
            ECO class CURIE/ID
        """
        mcls = None
        for (this_code, this_ref, cls) in self.mappings():
            if str(this_code) == str(code):
                if this_ref  == reference:
                    return cls
                if this_ref is None:
                    mcls = cls
                    
        return mcls
                
    def ecoclass_to_coderef(self, cls):
        """
        Map an ECO class to a GAF code

        This is the reciprocal to :ref:`coderef_to_ecoclass`

        Arguments
        ---------
        cls : str
            GAF evidence code, e.g. ISS, IDA
        reference: str
            ECO class CURIE/ID

        Return
        ------
        (str, str)
            code, reference tuple
        """
        code = ''
        ref = None
        for (code,ref,this_cls) in self.mappings():
            if cls == this_cls:
                return code, ref
        return None, None<|MERGE_RESOLUTION|>--- conflicted
+++ resolved
@@ -4,12 +4,8 @@
 
 from ontobio.util.user_agent import get_user_agent
 
-<<<<<<< HEAD
-SHELF_LIFE = datetime.timedelta(days=1)
 logger = logging.getLogger(__name__)
 
-=======
->>>>>>> 7ef70317
 
 def get_ecomap_str(url):
     logger.info("Fetching ecomap from {}".format(url))
