--- conflicted
+++ resolved
@@ -683,7 +683,6 @@
 
         payload = {
             'results': []
-
         }
 
         for doc in results.docs:
@@ -1255,14 +1254,9 @@
         fcs = results.facets
 
         payload = {
-<<<<<<< HEAD
             'facet_counts': translate_facet_field(fcs, self.invert_subject_object),
-            'pagination': {}
-=======
-            'facet_counts': translate_facet_field(fcs),
             'pagination': {},
             'numFound': results.hits
->>>>>>> c1bcffca
         }
 
         include_raw=self.include_raw
