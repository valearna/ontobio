--- conflicted
+++ resolved
@@ -532,18 +532,12 @@
         return db + ":" + localid
 
     def _taxon_id(self, id):
-<<<<<<< HEAD
         id = id.replace('taxon', 'NCBITaxon')
         valid = self._validate_id(id, '', TAXON)
         if valid:
             return id
         else:
             return None
-=======
-         id = id.replace('taxon', 'NCBITaxon')
-         self._validate_id(id, '', TAXON)
-         return id
->>>>>>> 53d5308e
 
     def _ensure_file(self, file):
         logging.info("Ensure file: {}".format(file))
