--- conflicted
+++ resolved
@@ -473,13 +473,8 @@
             try:
                 d = dateutil.parser.parse(date)
             except:
-<<<<<<< HEAD
                 self.report.error(line, Report.INVALID_DATE, date, "GORULE:0000001: Could not parse date '{}' at all".format(date))
-                return date
-=======
-                self.report.error(line, Report.INVALID_DATE, date, "Could not parse date '{}' at all".format(date))
                 return None
->>>>>>> fb622ba8
 
         return d.strftime("%Y%m%d")
 
