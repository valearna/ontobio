--- conflicted
+++ resolved
@@ -172,16 +172,12 @@
             print("skipping because {} not validated!".format(goid))
             return assocparser.ParseResult(line, [], True)
 
-<<<<<<< HEAD
+        valid_goid = self._validate_ontology_class_id(goid, split_line)
+        if valid_goid == None:
+            return assocparser.ParseResult(line, [], True)
+        goid = valid_goid
+
         date = self._normalize_gaf_date(date, split_line)
-=======
-        valid_goid = self._validate_ontology_class_id(goid, line)
-        if valid_goid == None:
-            return assocparser.ParseResult(line, [], True)
-        goid = valid_goid
-
-        date = self._normalize_gaf_date(date, line)
->>>>>>> 585f1772
         if date == None:
             return assocparser.ParseResult(line, [], True)
 
@@ -337,12 +333,7 @@
         if object_or_exprs is not None and len(object_or_exprs) > 0:
             assoc['object_extensions'] = {'union_of': object_or_exprs}
 
-<<<<<<< HEAD
-        self._validate_assoc(assoc, split_line)
-        # logging.info("Association success: {subject} {rel} {obj}".format(subject=assoc["subject"], rel=assoc["relation"]["id"], obj=assoc["object"]))
-
-=======
->>>>>>> 585f1772
+
         return assocparser.ParseResult(line, [assoc], False, evidence.upper())
 
     def is_header(self, line):
