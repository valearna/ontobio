import os
import sys
import re
import subprocess

import setuptools

if sys.version_info.major < 3:
    sys.exit("Error: Python 3 is required")

directory = os.path.dirname(os.path.abspath(__file__))

# version
init_path = os.path.join(directory, 'ontobio', '__init__.py')
with open(init_path) as read_file:
    text = read_file.read()
pattern = re.compile(r"^__version__ = ['\"]([^'\"]*)['\"]", re.MULTILINE)
version = pattern.search(text).group(1)


setuptools.setup(
    name='ontobio',
    version=version,
    author='Chris Mungall',
    author_email='cmungall@gmail.com',
    url='https://github.com/biolink/ontobio',
    description='Library for working with OBO Library Ontologies and associations',
    long_description=open("README.rst").read(),
    license='BSD',
    packages=setuptools.find_packages(),
    package_data={"ontobio": ["ontobio/config.yaml"]},

    keywords='ontology graph obo owl sparql networkx network',
    classifiers=[
        'Intended Audience :: Science/Research',
        'Topic :: Scientific/Engineering :: Bio-Informatics',
        'Topic :: Scientific/Engineering :: Information Analysis',
        'License :: OSI Approved :: BSD License',
        'Programming Language :: Python :: 3',
        'Topic :: Scientific/Engineering :: Visualization'
    ],

    include_package_data=True,

    # Dependencies
    install_requires=[
        'networkx==2.2',
        'jsobject',
        'pyyaml==5.1b3',
        'pysolr',
        'requests',
        'sparqlwrapper',
        'cachier',
        'prefixcommons',
        'marshmallow==3.0.0b3',
        'scipy',
        'pandas',
        'click',
<<<<<<< HEAD
        'yamldown',
        'dataclasses'
=======
        'dataclasses==0.6',
        'yamldown>=0.1.7'
>>>>>>> 4382b13e
    ],

    # List additional groups of dependencies here (e.g. development
    # dependencies). You can install these using the following syntax,
    # for example:
    # $ pip install -e .[dev,test]
    extras_require={
        'dev': ['plotly'],
        'test': ['pytest'],
    },
    scripts=['bin/ogr.py', 'bin/ontobio-assoc.py', 'bin/ontobio-parse-assocs.py', 'bin/ontobio-lexmap.py', 'bin/rdfgen.py', 'bin/validate.py']
    # To provide executable scripts, use entry points in preference to the
    # "scripts" keyword. Entry points provide cross-platform support and allow
    # pip to create the appropriate form of executable for the target platform.
    #entry_points={
    #    'console_scripts': [
    #        'sample=sample:main',
    #    ],
    #},
)<|MERGE_RESOLUTION|>--- conflicted
+++ resolved
@@ -56,13 +56,8 @@
         'scipy',
         'pandas',
         'click',
-<<<<<<< HEAD
         'yamldown',
         'dataclasses'
-=======
-        'dataclasses==0.6',
-        'yamldown>=0.1.7'
->>>>>>> 4382b13e
     ],
 
     # List additional groups of dependencies here (e.g. development
