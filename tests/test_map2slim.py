--- conflicted
+++ resolved
@@ -22,11 +22,8 @@
 
 ]
 
-<<<<<<< HEAD
 NESRA = 'GO:0005049' ## nuclear export signal receptor activity
 
-=======
->>>>>>> 2d86d201
 def test_map2slim_gaf():
     f = POMBASE
     p = GafParser()
