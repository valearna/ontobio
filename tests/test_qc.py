import pytest
import datetime
<<<<<<< HEAD
import yaml
=======
import json
>>>>>>> 33521039

from ontobio.io import qc
from ontobio.io import gaference
from ontobio.io import assocparser
from ontobio.io import gafparser
from ontobio.io import gpadparser
from ontobio import ontol_factory

import copy

ontology = ontol_factory.OntologyFactory().create("tests/resources/goslim_generic.json")

def make_annotation(goid, evidence):
    annotation = ["blah", "blah", "blah", "blah", goid, "blah", evidence, "blah", "blah", "blah", "blah", "blah", "blah", "blah", "blah"]
    return annotation

def test_qc_result():
    assert qc.result(True, qc.FailMode.HARD) == qc.ResultType.PASS
    assert qc.result(False, qc.FailMode.HARD) == qc.ResultType.ERROR
    assert qc.result(False, qc.FailMode.SOFT) == qc.ResultType.WARNING

def test_go_rule02():
    a = ["blah"] * 15
    a[3] = "NOT"
    a[4] = "GO:0005515"
    a[8] = "F"
    assoc = gafparser.to_association(a).associations[0]

    test_result = qc.GoRule02().test(assoc, assocparser.AssocParserConfig())
    assert test_result.result_type == qc.ResultType.WARNING

    assoc.negated = False
    test_result = qc.GoRule02().test(assoc, assocparser.AssocParserConfig())
    assert test_result.result_type == qc.ResultType.PASS

    assoc.negated = True
    assoc.object.id = "GO:0003674"
    test_result = qc.GoRule02().test(assoc, assocparser.AssocParserConfig())
    assert test_result.result_type == qc.ResultType.PASS

def test_go_rule_06():
    a = ["blah"] * 15
    a[3] = ""
    a[4] = "GO:0005575" # Cellular component
    a[6] = "HEP"
    a[8] = "C"
    assoc = gafparser.to_association(a).associations[0]

    test_result = qc.GoRule06().test(assoc, assocparser.AssocParserConfig(ontology=ontology))
    assert test_result.result_type == qc.ResultType.ERROR

    assoc.aspect = "P"
    assoc.object.id = "GO:0008150"
    test_result = qc.GoRule06().test(assoc, assocparser.AssocParserConfig(ontology=ontology))
    assert test_result.result_type == qc.ResultType.PASS

    assoc.evidence.type = "ECO:0000501"
    test_result = qc.GoRule06().test(assoc, assocparser.AssocParserConfig(ontology=ontology))
    assert test_result.result_type == qc.ResultType.PASS

def test_go_rule_07():
    a = ["blah"] * 15
    a[3] = ""
    a[4] = "GO:0003824"
    a[6] = "IPI"
    a[8] = "F"
    assoc = gafparser.to_association(a).associations[0]

    test_result = qc.GoRule07().test(assoc, assocparser.AssocParserConfig(ontology=ontology))
    assert test_result.result_type == qc.ResultType.WARNING

    assoc.object.id = "GO:1234567"
    test_result = qc.GoRule07().test(assoc, assocparser.AssocParserConfig(ontology=ontology))
    assert test_result.result_type == qc.ResultType.PASS

    assoc.object.id = "GO:0003824"
    assoc.evidence.type = "ECO:0000501" # Not IPI
    test_result = qc.GoRule07().test(assoc, assocparser.AssocParserConfig(ontology=ontology))
    assert test_result.result_type == qc.ResultType.PASS

def test_go_rule08():
    a = ["blah"] * 15
    a[3] = ""
    a[4] = "GO:0006810" # do not annotate
    a[6] = "IEA"
    a[8] = "P"
    assoc = gafparser.to_association(a).associations[0]

    test_result = qc.GoRule08().test(assoc, assocparser.AssocParserConfig(ontology=ontology))
    assert test_result.result_type == qc.ResultType.WARNING

    assoc.evidence.type = "ECO:0000305"
    test_result = qc.GoRule08().test(assoc, assocparser.AssocParserConfig(ontology=ontology))
    assert test_result.result_type == qc.ResultType.WARNING

    assoc.object.id = "GO:0007049" # do not manually annotate
    # evidence is IC, non IEA
    test_result = qc.GoRule08().test(assoc, assocparser.AssocParserConfig(ontology=ontology))
    assert test_result.result_type == qc.ResultType.WARNING

    assoc.evidence.type = "ECO:0000501" #IEA
    # IEA, but on not manual, so should pass
    test_result = qc.GoRule08().test(assoc, assocparser.AssocParserConfig(ontology=ontology))
    assert test_result.result_type == qc.ResultType.PASS

    assoc.object.id = "GO:0034655" # neither
    assoc.evidence.type = "ECO:0000305"
    test_result = qc.GoRule08().test(assoc, assocparser.AssocParserConfig(ontology=ontology))
    assert test_result.result_type == qc.ResultType.PASS

def test_go_rule11():
    a = ["blah"] * 15
    a[3] = ""
    a[4] = "GO:0003674"
    a[6] = "ND"
    a[8] = "F"
    assoc = gafparser.to_association(a).associations[0]

    test_result = qc.GoRule11().test(assoc, assocparser.AssocParserConfig())
    assert test_result.result_type == qc.ResultType.PASS

    # Bad GO ID
    a = ["blah"] * 15
    a[3] = ""
    a[4] = "GO:1234567"
    a[6] = "ND"
    a[8] = "F"
    assoc = gafparser.to_association(a).associations[0]

    test_result = qc.GoRule11().test(assoc, assocparser.AssocParserConfig())
    assert test_result.result_type == qc.ResultType.ERROR

    # Not ND and not Root
    a[3] = ""
    a[4] = "GO:1234567"
    a[6] = "IEA"
    a[8] = "F"
    assoc = gafparser.to_association(a).associations[0]

    test_result = qc.GoRule11().test(assoc, assocparser.AssocParserConfig())
    assert test_result.result_type == qc.ResultType.PASS

    # Root, but not ND
    a = ["blah"] * 15
    a[3] = ""
    a[4] = "GO:0003674"
    a[6] = "IEA"
    a[8] = "F"
    assoc = gafparser.to_association(a).associations[0]

    test_result = qc.GoRule11().test(assoc, assocparser.AssocParserConfig())
    assert test_result.result_type == qc.ResultType.ERROR

def test_go_rules_13():

    a = ["PomBase", "SPBC11B10.09", "cdc2", "", "GO:0007275", "PMID:21873635", "IBA", "PANTHER:PTN000623979|TAIR:locus:2099478", "P", "Cyclin-dependent kinase 1", "UniProtKB:P04551|PTN000624043", "protein", "taxon:284812", "20170228", "GO_Central", "", ""]
    assoc = gafparser.to_association(a).associations[0]
    gaferences = gaference.load_gaferencer_inferences_from_file("tests/resources/test.inferences.json")
    test_result = qc.GoRule13().test(assoc, assocparser.AssocParserConfig(annotation_inferences=gaferences))
    assert test_result.result_type == qc.ResultType.ERROR

    a = ["PomBase", "SPBC11B10.09", "cdc2", "", "GO:0007275", "PMID:21873635", "EXP", "PANTHER:PTN000623979|TAIR:locus:2099478", "P", "Cyclin-dependent kinase 1", "UniProtKB:P04551|PTN000624043", "protein", "taxon:284812", "20170228", "GO_Central", "", ""]
    assoc = gafparser.to_association(a).associations[0]
    gaferences = gaference.load_gaferencer_inferences_from_file("tests/resources/test.inferences.json")
    test_result = qc.GoRule13().test(assoc, assocparser.AssocParserConfig(annotation_inferences=gaferences))
    assert test_result.result_type == qc.ResultType.WARNING

    a = ["PomBase", "SPBC11B10.09", "cdc2", "NOT", "GO:0007275", "PMID:21873635", "EXP", "PANTHER:PTN000623979|TAIR:locus:2099478", "P", "Cyclin-dependent kinase 1", "UniProtKB:P04551|PTN000624043", "protein", "taxon:284812", "20170228", "GO_Central", "", ""]
    assoc = gafparser.to_association(a).associations[0]
    gaferences = gaference.load_gaferencer_inferences_from_file("tests/resources/test.inferences.json")
    test_result = qc.GoRule13().test(assoc, assocparser.AssocParserConfig(annotation_inferences=gaferences))
    assert test_result.result_type == qc.ResultType.PASS

def test_go_rules_15():

    a = ["blah"] * 15
    a[3] = ""
    a[4] = "GO:0044419"
    a[6] = "IEA"
    a[8] = "P"
    a[12] = "taxon:123|taxon:456"
    assoc = gafparser.to_association(a).associations[0]

    test_result = qc.GoRule15().test(assoc, assocparser.AssocParserConfig(ontology=ontology))
    assert test_result.result_type == qc.ResultType.PASS

    assoc.object.id = "GO:1234567"
    test_result = qc.GoRule15().test(assoc, assocparser.AssocParserConfig(ontology=ontology))
    assert test_result.result_type == qc.ResultType.WARNING

    assoc.object.id = "GO:0044215"
    assoc.object.id = "NCBITaxon:123"
    assoc.interacting_taxon = None # This is the important part, no interacting taxon
    test_result = qc.GoRule15().test(assoc, assocparser.AssocParserConfig(ontology=ontology))
    assert test_result.result_type == qc.ResultType.PASS

def test_go_rule_16():
    # No GO term w/ID
    a = ["blah"] * 15
    a[3] = ""
    a[4] = "GO:1234567"
    a[6] = "IC"
    a[7] = "BLAH:12345"
    a[8] = "P"
    assoc = gafparser.to_association(a).associations[0]

    test_result = qc.GoRule16().test(assoc, assocparser.AssocParserConfig())
    assert test_result.result_type == qc.ResultType.ERROR

    # withfrom has GO term
    assoc.evidence.with_support_from = ["GO:0023456"]

    test_result = qc.GoRule16().test(assoc, assocparser.AssocParserConfig())
    assert test_result.result_type == qc.ResultType.PASS

    # Pipe
    assoc.evidence.with_support_from = ["GO:0012345", "BLAH:54321"]

    test_result = qc.GoRule16().test(assoc, assocparser.AssocParserConfig())
    assert test_result.result_type == qc.ResultType.PASS

    # Empty withfrom
    assoc.evidence.with_support_from = []

    test_result = qc.GoRule16().test(assoc, assocparser.AssocParserConfig())
    assert test_result.result_type == qc.ResultType.ERROR

    # Not IC
    assoc.evidence.type = "ECO:0000501"
    assoc.evidence.with_support_from = ["BLAH:5555555", "FOO:999999"]

    test_result = qc.GoRule16().test(assoc, assocparser.AssocParserConfig())
    assert test_result.result_type == qc.ResultType.PASS


def test_go_rule_17():
    # IDA with anything in withfrom
    a = ["blah"] * 15
    a[3] = ""
    a[6] = "IDA"
    a[7] = "BLAH:12345"
    a[8] = "P"
    assoc = gafparser.to_association(a).associations[0]

    test_result = qc.GoRule17().test(assoc, assocparser.AssocParserConfig())
    assert test_result.result_type == qc.ResultType.WARNING

    # Nothing in withfrom, passes
    assoc.evidence.with_support_from = []
    test_result = qc.GoRule17().test(assoc, assocparser.AssocParserConfig())
    assert test_result.result_type == qc.ResultType.PASS

def test_go_rule_18():
    # IDA with nothing in withfrom
    a = ["blah"] * 15
    a[3] = ""
    a[6] = "IPI"
    a[7] = ""
    a[8] = "P"
    assoc = gafparser.to_association(a).associations[0]
    assoc.evidence.with_support_from = []

    test_result = qc.GoRule18().test(assoc, assocparser.AssocParserConfig())
    assert test_result.result_type == qc.ResultType.WARNING

    # Something in withfrom, passes
    assoc.evidence.with_support_from = ["BLAH:12345"]
    test_result = qc.GoRule18().test(assoc, assocparser.AssocParserConfig())
    assert test_result.result_type == qc.ResultType.PASS

def test_go_rule26():

    config = assocparser.AssocParserConfig(
        ontology=ontology,
        paint=True
    )
    a = make_annotation("GO:BLAHBLAH", "IBA")
    a[8] = "P"
    a[3] = ""
    assoc = gafparser.to_association(a).associations[0]
    # Pass due to IBA in paint
    test_result = qc.GoRule26().test(assoc, config)
    assert test_result.result_type == qc.ResultType.PASS

    config = assocparser.AssocParserConfig(
        ontology=ontology,
        paint=False
    )
    a = make_annotation("GO:BLAHBLAH", "IPI")
    a[8] = "P"
    a[3] = ""
    assoc = gafparser.to_association(a).associations[0]
    # Pass due to non IBA
    test_result = qc.GoRule26().test(assoc, config)
    assert test_result.result_type == qc.ResultType.PASS

    config = assocparser.AssocParserConfig(
        ontology=ontology,
        paint=False
    )
    a = make_annotation("GO:BLAHBLAH", "IBA")
    a[8] = "P"
    a[3] = ""
    assoc = gafparser.to_association(a).associations[0]
    # Pass due to non IBA
    test_result = qc.GoRule26().test(assoc, config)
    assert test_result.result_type == qc.ResultType.ERROR

def test_go_rule28():

    config = assocparser.AssocParserConfig(
        ontology=ontology
    )

    a = ["blah"] * 15
    a[3] = ""
    a[4] = "GO:0005975"
    a[8] = "P"
    assoc = gafparser.to_association(a).associations[0]

    test_result = qc.GoRule28().test(assoc, config)

    assert test_result.result_type == qc.ResultType.PASS
    assert test_result.result == assoc

    a = ["blah"] * 15
    a[3] = ""
    a[4] = "GO:0005975"
    a[8] = "C"
    assoc = gafparser.to_association(a).associations[0]

    test_result = qc.GoRule28().test(assoc, config)

    assert test_result.result_type == qc.ResultType.WARNING
    fixed_assoc = copy.deepcopy(assoc)
    fixed_assoc.aspect = "P"
    assert test_result.result == fixed_assoc
    assert test_result.message == "Found violation of: `Aspect can only be one of C, P, F` but was repaired"

def test_go_rule29():
    a = ["blah"] * 15
    a[3] = ""
    a[6] = "IEA"
    a[8] = "P"
    a[13] = "19901111" # Nov 11, 1990, more than a year old
    assoc = gafparser.to_association(a).associations[0]

    test_result = qc.GoRule29().test(assoc, assocparser.AssocParserConfig())
    assert test_result.result_type == qc.ResultType.ERROR

    assoc.evidence.type = "ECO:0000305" #Not IEA

    test_result = qc.GoRule29().test(assoc, assocparser.AssocParserConfig())
    assert test_result.result_type == qc.ResultType.PASS

    now = datetime.datetime.now()
    six_months_ago = now - datetime.timedelta(days=180)
    assoc.date = six_months_ago.strftime("%Y%m%d")
    assoc.evidence.type = "ECO:0000501"

    test_result = qc.GoRule29().test(assoc, assocparser.AssocParserConfig())
    assert test_result.result_type == qc.ResultType.PASS

def test_gorule30():
    a = ["blah"] * 15
    a[3] = ""
    a[5] = "GO_REF:0000033"
    a[8] = "P"
    assoc = gafparser.to_association(a).associations[0]

    config = assocparser.AssocParserConfig(
        goref_metadata={
            "goref-0000033": {
                "authors": "Pascale Gaudet, Michael Livstone, Paul Thomas, The Reference Genome Project",
                "id": "GO_REF:0000033",
                "is_obsolete": True
            }
        }
    )

    test_result = qc.GoRule30().test(assoc, config)
    assert test_result.result_type == qc.ResultType.ERROR

    assoc.evidence.has_supporting_reference = ["GO_PAINT:0000000"]
    test_result = qc.GoRule30().test(assoc, config)
    assert test_result.result_type == qc.ResultType.ERROR

    assoc.evidence.has_supporting_reference = ["FOO:123", "GO_REF:0000033"]
    test_result = qc.GoRule30().test(assoc, config)
    assert test_result.result_type == qc.ResultType.ERROR

    assoc.evidence.has_supporting_reference = ["FOO:123"]
    test_result = qc.GoRule30().test(assoc, config)
    assert test_result.result_type == qc.ResultType.PASS

def test_gorule37():
    a = ["blah"] * 15
    a[3] = ""
    a[6] = "IBA"
    a[5] = "PMID:21873635"
    a[8] = "P"
    a[14] = "GO_Central"
    assoc = gafparser.to_association(a).associations[0]

    test_result = qc.GoRule37().test(assoc, assocparser.AssocParserConfig())
    assert test_result.result_type == qc.ResultType.PASS

    assoc.evidence.type = "ECO:0000305" # Rule doesn't apply, not IBA
    test_result = qc.GoRule37().test(assoc, assocparser.AssocParserConfig())
    assert test_result.result_type == qc.ResultType.PASS

    assoc.evidence.type = "ECO:0000318"
    assoc.evidence.has_supporting_reference = ["GO_REF:123"]  # IBA, but wrong ref
    test_result = qc.GoRule37().test(assoc, assocparser.AssocParserConfig())
    assert test_result.result_type == qc.ResultType.ERROR

    assoc.evidence.has_supporting_reference = ["PMID:21873635"]
    assoc.provided_by = "Pascale"  # IBA, but wrong assigned_by
    test_result = qc.GoRule37().test(assoc, assocparser.AssocParserConfig())
    assert test_result.result_type == qc.ResultType.ERROR

def test_gorule39():
    a = ["blah"] * 15
    a[0] = "ComplexPortal"
    a[3] = ""
    a[4] = "GO:0032991"
    a[8] = "C"
    assoc = gafparser.to_association(a).associations[0]

    test_result = qc.GoRule39().test(assoc, assocparser.AssocParserConfig())
    assert test_result.result_type == qc.ResultType.ERROR

    assoc.subject.id = "FB:1234"
    test_result = qc.GoRule39().test(assoc, assocparser.AssocParserConfig())
    assert test_result.result_type == qc.ResultType.PASS

    assoc.subject.id = "ComplexPortal:12345"
    assoc.object.id = "GO:0000023"
    test_result = qc.GoRule39().test(assoc, assocparser.AssocParserConfig())
    assert test_result.result_type == qc.ResultType.PASS

def test_gorule42():
    a = ["blah"] * 15
    a[3] = "NOT"
    a[6] = "IKR"
    a[8] = "P"
    assoc = gafparser.to_association(a).associations[0]

    test_result = qc.GoRule42().test(assoc, assocparser.AssocParserConfig())
    assert test_result.result_type == qc.ResultType.PASS

    assoc.evidence.type = "ECO:0000305" # Not IKR so this rule is fine
    test_result = qc.GoRule42().test(assoc, assocparser.AssocParserConfig())
    assert test_result.result_type == qc.ResultType.PASS

    assoc.evidence.type = "ECO:0000320"
    assoc.negated = False  # Not negated, so wrong
    test_result = qc.GoRule42().test(assoc, assocparser.AssocParserConfig())
    assert test_result.result_type == qc.ResultType.ERROR

def test_gorule43():
    a = ["blah"] * 15
    a[3] = ""
    a[5] = "GO_REF:0000024"
    a[6] = "ISO"
    a[8] = "P"
    assoc = gafparser.to_association(a).associations[0]

    config = assocparser.AssocParserConfig(
        goref_metadata={
            "goref-0000024": {
                "authors": "Pascale Gaudet, Michael Livstone, Paul Thomas, The Reference Genome Project",
                "id": "GO_REF:0000024",
                "evidence_codes": ["ECO:0000266"]
            }
        }
    )

    test_result = qc.GoRule43().test(assoc, config)
    assert test_result.result_type == qc.ResultType.PASS

    assoc.evidence.type = "ECO:0000501"
    test_result = qc.GoRule43().test(assoc, config)
    assert test_result.result_type == qc.ResultType.WARNING

    assoc.evidence.type = "ECO:0000266"
    assoc.evidence.has_supporting_reference = "FOO:123"
    test_result = qc.GoRule43().test(assoc, config)
    assert test_result.result_type == qc.ResultType.PASS

def test_gorule46():
    config = assocparser.AssocParserConfig(ontology=ontology)

    a = ["blah"] * 15
    a[0] = "PomBase"
    a[1] = "SPAC25B8.17"
    a[3] = ""
    a[4] = "GO:0051260" # Self-binding, yes
    a[7] = "PomBase:SPAC25B8.17"
    a[8] = "P"
    assoc = gafparser.to_association(a).associations[0]

    test_result = qc.GoRule46().test(assoc, config)
    assert test_result.result_type == qc.ResultType.PASS

    assoc.evidence.with_support_from = ["PomBase:BLAH123"]
    test_result = qc.GoRule46().test(assoc, config)
    assert test_result.result_type == qc.ResultType.WARNING

    assoc.evidence.with_support_from = ["PomBase:SPAC25B8.17", "PomBase:BLAH123"]
    test_result = qc.GoRule46().test(assoc, config)
    assert test_result.result_type == qc.ResultType.PASS

    assoc.object.id = "GO:0000123"
    # Not in a self-binding mode
    test_result = qc.GoRule46().test(assoc, config)
    assert test_result.result_type == qc.ResultType.PASS

    # Test no ontology should just pass
    assoc.object.id = "GO:0051260"
    test_result = qc.GoRule46().test(assoc, assocparser.AssocParserConfig())
    assert test_result.result_type == qc.ResultType.PASS

def test_gorule50():
    a = ["blah"] * 15
    a[0] = "HELLO"
    a[1] = "123"
    a[3] = ""
    a[6] = "ISS"
    a[7] = "HELLO:123"
    a[8] = "P"
    assoc = gafparser.to_association(a).associations[0]

    test_result = qc.GoRule50().test(assoc, assocparser.AssocParserConfig())
    assert test_result.result_type == qc.ResultType.WARNING

    assoc.subject.id = "BYE:567"
    test_result = qc.GoRule50().test(assoc, assocparser.AssocParserConfig())
    assert test_result.result_type == qc.ResultType.PASS

    a[1] = "HELLO:123"
    a[6] = "ECO:0000501"
    # Not ISS, so fine to have repeated columns
    test_result = qc.GoRule50().test(assoc, assocparser.AssocParserConfig())
    assert test_result.result_type == qc.ResultType.PASS

def test_gorule57():
    a = ["blah"] * 12
    a[0] = "HELLO"
    a[1] = "123"
    a[2] = "enables"
    a[3] = "GO:0003674"
    a[4] = "PMID:12345"
    a[5] = "ECO:0000501"
    a[7] = "taxon:2"
    # a[8] = "P"
    a[9] = "MGI"
    a[10] = ""
    a[11] = ""

    assoc = gpadparser.to_association(a).associations[0]

    # Look at evidence_code, reference, annotation_properties
    config = assocparser.AssocParserConfig(group_metadata={
        "id": "mgi",
        "label": "Mouse Genome Informatics",
        "filter_out": {
            "evidence": ["ECO:0000501"],
            "evidence_reference": [
                {
                    "evidence": "ECO:0000320",
                    "reference": "PMID:21873635"
                }
            ],
            "annotation_properties": ["noctua-model-id"]
        }
    })
    test_result = qc.GoRule57().test(assoc, config)
    assert test_result.result_type == qc.ResultType.ERROR

    assoc.evidence.type = "ECO:0000320"
    assoc.evidence.has_supporting_reference = "PMID:21873635"
    test_result = qc.GoRule57().test(assoc, config)
    assert test_result.result_type == qc.ResultType.ERROR

    assoc.evidence.type = "ECO:some_garbage"
    assoc.evidence.has_supporting_reference = "PMID:some_garbage"
    assoc.properties = {"noctua-model-id": "some_garbage"}
    test_result = qc.GoRule57().test(assoc, config)
    assert test_result.result_type == qc.ResultType.ERROR

    assoc.properties = {}
    test_result = qc.GoRule57().test(assoc, config)
    assert test_result.result_type == qc.ResultType.PASS

def test_gorule58():
    a = ["blah"] * 16

    a[0] = "HELLO"
    a[1] = "123"
    a[3] = ""
    a[4] = "GO:0003674"
    a[6] = "IBA"
    a[5] = "PMID:21873635"
    a[8] = "P"
    a[9] = "MGI"
    a[10] = ""
    a[11] = ""
    a[14] = "GO_Central"
    a[15] = "has_input(GO:0003674),occurs_in(CL:123456)"

    with open("tests/resources/extensions-constraints.yaml") as exs_cons:
        config = assocparser.AssocParserConfig(ontology=ontology, extensions_constraints=yaml.load(exs_cons, Loader=yaml.FullLoader))

    assoc = gafparser.to_association(a).associations[0]

    test_result = qc.GoRule58().test(assoc, config)
    assert test_result.result_type == qc.ResultType.PASS

    # Fails because `not_relation` is not an allowed relation
    a[15] = "not_relation(GO:987),occurs_in(CL:1234567)|occurs_in(CL:12345)"
    assoc = gafparser.to_association(a).associations[0]
    test_result = qc.GoRule58().test(assoc, config)
    a[15] = "occurs_in(CL:12345)"
    expected_repair = gafparser.to_association(a).associations[0]
    expected_repair.source_line = assoc.source_line # Make sure original line is the same as test case
    assert test_result.result_type == qc.ResultType.WARNING
    assert test_result.result == expected_repair

    # Fails because `FOO` is not a real namespace for any `has_input` constraint
    a[15] = "has_input(FOO:1234566),occurs_in(CL:1234567)"
    assoc = gafparser.to_association(a).associations[0]
    test_result = qc.GoRule58().test(assoc, config)
    assert test_result.result_type == qc.ResultType.WARNING

    # Fails because this GO term is not in the constraint term children
    a[4] = "GO:0005575"
    a[15] = "occurs_in(EMAPA:123),has_input(CL:1234567)"
    assoc = gafparser.to_association(a).associations[0]
    test_result = qc.GoRule58().test(assoc, config)
    assert test_result.result_type == qc.ResultType.WARNING

    # Fails because of a cardinality check
    a[4] = "GO:0003674"
    a[15] = "occurs_in(EMAPA:123),occurs_in(EMAPA:1987654)"
    assoc = gafparser.to_association(a).associations[0]
    test_result = qc.GoRule58().test(assoc, config)
    assert test_result.result_type == qc.ResultType.WARNING


def test_all_rules():
    # pass
    config = assocparser.AssocParserConfig(
        ontology=ontology
    )
    a = ["blah"] * 15
    a[3] = ""
    a[4] = "GO:0006397"
    a[6] = "ISS"
    a[8] = "P"
    a[13] = "20180330"
    assoc = gafparser.to_association(a).associations[0]

    test_results = qc.test_go_rules(assoc, config).all_results
    assert len(test_results.keys()) == 22
    assert test_results[qc.GoRules.GoRule26.value].result_type == qc.ResultType.PASS
    assert test_results[qc.GoRules.GoRule29.value].result_type == qc.ResultType.PASS


if __name__ == "__main__":
    pytest.main(args=["tests/test_qc.py"])<|MERGE_RESOLUTION|>--- conflicted
+++ resolved
@@ -1,10 +1,7 @@
 import pytest
 import datetime
-<<<<<<< HEAD
 import yaml
-=======
 import json
->>>>>>> 33521039
 
 from ontobio.io import qc
 from ontobio.io import gaference
